--- conflicted
+++ resolved
@@ -35,11 +35,7 @@
 	 * Resolve the namespace URI and return the located {@link NamespaceHandler}
 	 * implementation.
 	 *
-<<<<<<< HEAD
-	 * 解析 命名空间 url  返回对应的 命名空间处理器
-=======
 	 * 解析命名空间的 url 获得 命名空间处理器
->>>>>>> 1df14001
 	 * @param namespaceUri the relevant namespace URI
 	 * @return the located {@link NamespaceHandler} (may be {@code null})
 	 */
