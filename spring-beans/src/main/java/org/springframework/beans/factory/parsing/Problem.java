--- conflicted
+++ resolved
@@ -25,8 +25,6 @@
  *
  * <p>May indicate a potentially fatal problem (an error) or just a warning.
  *
- * 问题对象
- *
  * @author Rob Harrop
  * @author Juergen Hoeller
  * @since 2.0
@@ -35,39 +33,23 @@
 public class Problem {
 
 	/**
-<<<<<<< HEAD
-	 * 问题消息
-=======
 	 * 问题信息
->>>>>>> 1df14001
 	 */
 	private final String message;
 
 	/**
-<<<<<<< HEAD
-	 * 出现问题的位置
-=======
 	 * 问题发生的地方
->>>>>>> 1df14001
 	 */
 	private final Location location;
 
 	/**
-<<<<<<< HEAD
-	 * 解析状态
-=======
 	 * 状态, 存储堆栈信息. 
->>>>>>> 1df14001
 	 */
 	@Nullable
 	private final ParseState parseState;
 
 	/**
-<<<<<<< HEAD
-	 * 异常堆栈
-=======
 	 * 异常
->>>>>>> 1df14001
 	 */
 	@Nullable
 	private final Throwable rootCause;
