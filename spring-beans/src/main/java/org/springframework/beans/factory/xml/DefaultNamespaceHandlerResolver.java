/*
 * Copyright 2002-2018 the original author or authors.
 *
 * Licensed under the Apache License, Version 2.0 (the "License");
 * you may not use this file except in compliance with the License.
 * You may obtain a copy of the License at
 *
 *      https://www.apache.org/licenses/LICENSE-2.0
 *
 * Unless required by applicable law or agreed to in writing, software
 * distributed under the License is distributed on an "AS IS" BASIS,
 * WITHOUT WARRANTIES OR CONDITIONS OF ANY KIND, either express or implied.
 * See the License for the specific language governing permissions and
 * limitations under the License.
 */

package org.springframework.beans.factory.xml;

import java.io.IOException;
import java.util.Map;
import java.util.Properties;
import java.util.concurrent.ConcurrentHashMap;

import org.apache.commons.logging.Log;
import org.apache.commons.logging.LogFactory;

import org.springframework.beans.BeanUtils;
import org.springframework.beans.FatalBeanException;
import org.springframework.core.io.support.PropertiesLoaderUtils;
import org.springframework.lang.Nullable;
import org.springframework.util.Assert;
import org.springframework.util.ClassUtils;
import org.springframework.util.CollectionUtils;

/**
 * Default implementation of the {@link NamespaceHandlerResolver} interface.
 * Resolves namespace URIs to implementation classes based on the mappings
 * contained in mapping file.
 *
 * <p>By default, this implementation looks for the mapping file at
 * {@code META-INF/spring.handlers}, but this can be changed using the
 * {@link #DefaultNamespaceHandlerResolver(ClassLoader, String)} constructor.
 *
 * 命名空间解析器,默认实现
 *
 * @author Rob Harrop
 * @author Juergen Hoeller
 * @since 2.0
 * @see NamespaceHandler
 * @see DefaultBeanDefinitionDocumentReader
 */
public class DefaultNamespaceHandlerResolver implements NamespaceHandlerResolver {

	/**
	 * The location to look for the mapping files. Can be present in multiple JAR files.
	 *
<<<<<<< HEAD
	 * 默认处理程序映射位置
=======
	 * 默认的 spring handler 映射信息存储的位置
>>>>>>> 1df14001
	 */
	public static final String DEFAULT_HANDLER_MAPPINGS_LOCATION = "META-INF/spring.handlers";


	/** Logger available to subclasses. */
	protected final Log logger = LogFactory.getLog(getClass());

	/**
	 *  ClassLoader to use for NamespaceHandler classes.
<<<<<<< HEAD
	 *
	 * 类加载器
=======
	 *  类加载器
	 *
>>>>>>> 1df14001
	 * */
	@Nullable
	private final ClassLoader classLoader;

	/**
	 * Resource location to search for.
	 * spring handler 映射位置.
	 * */
	private final String handlerMappingsLocation;

	/**
	 *  Stores the mappings from namespace URI to NamespaceHandler class name / instance.
	 *
	 * key : 命名空间uri
	 * value: 字符串或者实例
	 *
	 * */
	@Nullable
	private volatile Map<String, Object> handlerMappings;


	/**
	 * Create a new {@code DefaultNamespaceHandlerResolver} using the
	 * default mapping file location.
	 * <p>This constructor will result in the thread context ClassLoader being used
	 * to load resources.
	 * @see #DEFAULT_HANDLER_MAPPINGS_LOCATION
	 */
	public DefaultNamespaceHandlerResolver() {
		this(null, DEFAULT_HANDLER_MAPPINGS_LOCATION);
	}

	/**
	 * Create a new {@code DefaultNamespaceHandlerResolver} using the
	 * default mapping file location.
	 * @param classLoader the {@link ClassLoader} instance used to load mapping resources
	 * (may be {@code null}, in which case the thread context ClassLoader will be used)
	 * @see #DEFAULT_HANDLER_MAPPINGS_LOCATION
	 */
	public DefaultNamespaceHandlerResolver(@Nullable ClassLoader classLoader) {
		this(classLoader, DEFAULT_HANDLER_MAPPINGS_LOCATION);
	}

	/**
	 * Create a new {@code DefaultNamespaceHandlerResolver} using the
	 * supplied mapping file location.
	 * @param classLoader the {@link ClassLoader} instance used to load mapping resources
	 * may be {@code null}, in which case the thread context ClassLoader will be used)
	 * @param handlerMappingsLocation the mapping file location
	 */
	public DefaultNamespaceHandlerResolver(@Nullable ClassLoader classLoader, String handlerMappingsLocation) {
		Assert.notNull(handlerMappingsLocation, "Handler mappings location must not be null");
		this.classLoader = (classLoader != null ? classLoader : ClassUtils.getDefaultClassLoader());
		this.handlerMappingsLocation = handlerMappingsLocation;
	}


	/**
	 * Locate the {@link NamespaceHandler} for the supplied namespace URI
	 * from the configured mappings.
	 * @param namespaceUri the relevant namespace URI
	 * @return the located {@link NamespaceHandler}, or {@code null} if none found
	 */
	@Override
	@Nullable
	public NamespaceHandler resolve(String namespaceUri) {
<<<<<<< HEAD
		// 获取 处理器映射
		Map<String, Object> handlerMappings = getHandlerMappings();
		// 获取处理器
		// 此时的处理器有如下两种可能
		// 1. 类名
		// 2. 可操作接口
=======
		// 获取 namespace handler 映射表
		Map<String, Object> handlerMappings = getHandlerMappings();
		// 从映射表中获取 uri 对应的 handler
		// 1. 字符串(名称)
		// 2. 实例
>>>>>>> 1df14001
		Object handlerOrClassName = handlerMappings.get(namespaceUri);
		if (handlerOrClassName == null) {
			return null;
		}
		else if (handlerOrClassName instanceof NamespaceHandler) {
			return (NamespaceHandler) handlerOrClassName;
		}
		// 其他情况都做字符串处理
		else {
			String className = (String) handlerOrClassName;
			try {
				Class<?> handlerClass = ClassUtils.forName(className, this.classLoader);
				if (!NamespaceHandler.class.isAssignableFrom(handlerClass)) {
					throw new FatalBeanException("Class [" + className + "] for namespace [" + namespaceUri +
							"] does not implement the [" + NamespaceHandler.class.getName() + "] interface");
				}
				// 通过反射构造 namespaceHandler 实例
				NamespaceHandler namespaceHandler = (NamespaceHandler) BeanUtils.instantiateClass(handlerClass);
				// 初始化
				namespaceHandler.init();
				// 重写缓存
				handlerMappings.put(namespaceUri, namespaceHandler);
				return namespaceHandler;
			}
			catch (ClassNotFoundException ex) {
				throw new FatalBeanException("Could not find NamespaceHandler class [" + className +
						"] for namespace [" + namespaceUri + "]", ex);
			}
			catch (LinkageError err) {
				throw new FatalBeanException("Unresolvable class definition for NamespaceHandler class [" +
						className + "] for namespace [" + namespaceUri + "]", err);
			}
		}
	}

	/**
	 * Load the specified NamespaceHandler mappings lazily.
	 */
	private Map<String, Object> getHandlerMappings() {
<<<<<<< HEAD
		// handler
		// key: url
		// value: NamespaceHandler
=======
		// 设置容器
>>>>>>> 1df14001
		Map<String, Object> handlerMappings = this.handlerMappings;
		if (handlerMappings == null) {
			synchronized (this) {
				handlerMappings = this.handlerMappings;
				if (handlerMappings == null) {
					if (logger.isTraceEnabled()) {
						logger.trace("Loading NamespaceHandler mappings from [" + this.handlerMappingsLocation + "]");
					}
					try {
<<<<<<< HEAD
						// 读取本地文件 , 默认读取 "META-INF/spring.handlers" 路径
=======
						// 读取 资源文件地址
>>>>>>> 1df14001
						Properties mappings =
								PropertiesLoaderUtils.loadAllProperties(this.handlerMappingsLocation, this.classLoader);
						if (logger.isTraceEnabled()) {
							logger.trace("Loaded NamespaceHandler mappings: " + mappings);
						}
						handlerMappings = new ConcurrentHashMap<>(mappings.size());
<<<<<<< HEAD
						// 属性合并
						// mappings 属性合并到 handlerMappings 中
=======
						// 数据合并, 将 mappings 数据拷贝给 handlerMappings
>>>>>>> 1df14001
						CollectionUtils.mergePropertiesIntoMap(mappings, handlerMappings);
						this.handlerMappings = handlerMappings;
					}
					catch (IOException ex) {
						throw new IllegalStateException(
								"Unable to load NamespaceHandler mappings from location [" + this.handlerMappingsLocation + "]", ex);
					}
				}
			}
		}
		return handlerMappings;
	}


	@Override
	public String toString() {
		return "NamespaceHandlerResolver using mappings " + getHandlerMappings();
	}

}<|MERGE_RESOLUTION|>--- conflicted
+++ resolved
@@ -41,8 +41,6 @@
  * {@code META-INF/spring.handlers}, but this can be changed using the
  * {@link #DefaultNamespaceHandlerResolver(ClassLoader, String)} constructor.
  *
- * 命名空间解析器,默认实现
- *
  * @author Rob Harrop
  * @author Juergen Hoeller
  * @since 2.0
@@ -54,11 +52,7 @@
 	/**
 	 * The location to look for the mapping files. Can be present in multiple JAR files.
 	 *
-<<<<<<< HEAD
-	 * 默认处理程序映射位置
-=======
 	 * 默认的 spring handler 映射信息存储的位置
->>>>>>> 1df14001
 	 */
 	public static final String DEFAULT_HANDLER_MAPPINGS_LOCATION = "META-INF/spring.handlers";
 
@@ -68,13 +62,8 @@
 
 	/**
 	 *  ClassLoader to use for NamespaceHandler classes.
-<<<<<<< HEAD
-	 *
-	 * 类加载器
-=======
 	 *  类加载器
 	 *
->>>>>>> 1df14001
 	 * */
 	@Nullable
 	private final ClassLoader classLoader;
@@ -141,20 +130,11 @@
 	@Override
 	@Nullable
 	public NamespaceHandler resolve(String namespaceUri) {
-<<<<<<< HEAD
-		// 获取 处理器映射
-		Map<String, Object> handlerMappings = getHandlerMappings();
-		// 获取处理器
-		// 此时的处理器有如下两种可能
-		// 1. 类名
-		// 2. 可操作接口
-=======
 		// 获取 namespace handler 映射表
 		Map<String, Object> handlerMappings = getHandlerMappings();
 		// 从映射表中获取 uri 对应的 handler
 		// 1. 字符串(名称)
 		// 2. 实例
->>>>>>> 1df14001
 		Object handlerOrClassName = handlerMappings.get(namespaceUri);
 		if (handlerOrClassName == null) {
 			return null;
@@ -194,13 +174,7 @@
 	 * Load the specified NamespaceHandler mappings lazily.
 	 */
 	private Map<String, Object> getHandlerMappings() {
-<<<<<<< HEAD
-		// handler
-		// key: url
-		// value: NamespaceHandler
-=======
 		// 设置容器
->>>>>>> 1df14001
 		Map<String, Object> handlerMappings = this.handlerMappings;
 		if (handlerMappings == null) {
 			synchronized (this) {
@@ -210,23 +184,14 @@
 						logger.trace("Loading NamespaceHandler mappings from [" + this.handlerMappingsLocation + "]");
 					}
 					try {
-<<<<<<< HEAD
-						// 读取本地文件 , 默认读取 "META-INF/spring.handlers" 路径
-=======
 						// 读取 资源文件地址
->>>>>>> 1df14001
 						Properties mappings =
 								PropertiesLoaderUtils.loadAllProperties(this.handlerMappingsLocation, this.classLoader);
 						if (logger.isTraceEnabled()) {
 							logger.trace("Loaded NamespaceHandler mappings: " + mappings);
 						}
 						handlerMappings = new ConcurrentHashMap<>(mappings.size());
-<<<<<<< HEAD
-						// 属性合并
-						// mappings 属性合并到 handlerMappings 中
-=======
 						// 数据合并, 将 mappings 数据拷贝给 handlerMappings
->>>>>>> 1df14001
 						CollectionUtils.mergePropertiesIntoMap(mappings, handlerMappings);
 						this.handlerMappings = handlerMappings;
 					}
