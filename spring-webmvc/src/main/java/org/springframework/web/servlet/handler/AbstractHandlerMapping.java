--- conflicted
+++ resolved
@@ -444,13 +444,8 @@
 
 	/**
 	 * Return the adapted interceptors as {@link HandlerInterceptor} array.
-<<<<<<< HEAD
-	 * @return the array of {@link HandlerInterceptor HandlerInterceptors}, or
-	 * {@code null} if none
-=======
 	 * @return the array of {@link HandlerInterceptor HandlerInterceptor}s,
 	 * or {@code null} if none
->>>>>>> 692c5f29
 	 */
 	@Nullable
 	protected final HandlerInterceptor[] getAdaptedInterceptors() {
@@ -577,11 +572,7 @@
 	 * Build a {@link HandlerExecutionChain} for the given handler, including
 	 * applicable interceptors.
 	 * <p>The default implementation builds a standard {@link HandlerExecutionChain}
-<<<<<<< HEAD
-	 * with the given handler, the handler mappings common interceptors, and any
-=======
 	 * with the given handler, the common interceptors of the handler mapping, and any
->>>>>>> 692c5f29
 	 * {@link MappedInterceptor MappedInterceptors} matching to the current request URL. Interceptors
 	 * are added in the order they were registered. Subclasses may override this
 	 * in order to extend/rearrange the list of interceptors.
@@ -661,11 +652,7 @@
 			HandlerExecutionChain chain, @Nullable CorsConfiguration config) {
 
 		if (CorsUtils.isPreFlightRequest(request)) {
-<<<<<<< HEAD
-			List<HandlerInterceptor> interceptors = chain.getInterceptorList();
-=======
 			HandlerInterceptor[] interceptors = chain.getInterceptors();
->>>>>>> 692c5f29
 			return new HandlerExecutionChain(new PreFlightHandler(config), interceptors);
 		}
 		else {
